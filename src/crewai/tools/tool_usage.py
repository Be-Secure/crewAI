--- conflicted
+++ resolved
@@ -10,14 +10,11 @@
 from crewai.telemetry import Telemetry
 from crewai.tools.tool_calling import InstructorToolCalling, ToolCalling
 from crewai.utilities import I18N, Converter, ConverterError, Printer
-<<<<<<< HEAD
 agentops = None
 try:
   import agentops
 except ImportError:
   pass
-=======
->>>>>>> 34e3dd24
 
 OPENAI_BIGGER_MODELS = ["gpt-4"]
 
@@ -105,10 +102,7 @@
         tool: BaseTool,
         calling: Union[ToolCalling, InstructorToolCalling],
     ) -> None:
-<<<<<<< HEAD
         tool_event = agentops.ToolEvent(name=calling.tool_name) if agentops else None
-=======
->>>>>>> 34e3dd24
         if self._check_tool_repeated_usage(calling=calling):
             try:
                 result = self._i18n.errors("task_repeated_usage").format(
@@ -172,11 +166,8 @@
                     self._printer.print(content=f"\n\n{error_message}\n", color="red")
                     return error
                 self.task.increment_tools_errors()
-<<<<<<< HEAD
                 if agentops:
                   agentops.record(agentops.ErrorEvent(exception=e, trigger_event=tool_event))
-=======
->>>>>>> 34e3dd24
                 return self.use(calling=calling, tool_string=tool_string)
 
             if self.tools_handler:
@@ -197,11 +188,8 @@
                 )
 
         self._printer.print(content=f"\n\n{result}\n", color="purple")
-<<<<<<< HEAD
         if agentops:
           agentops.record(tool_event)
-=======
->>>>>>> 34e3dd24
         self._telemetry.tool_usage(
             llm=self.function_calling_llm,
             tool_name=tool.name,
