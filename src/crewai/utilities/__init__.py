--- conflicted
+++ resolved
@@ -1,18 +1,11 @@
 from .converter import Converter, ConverterError
-<<<<<<< HEAD
-from .fileHandler import FileHandler
-=======
 from .file_handler import FileHandler
->>>>>>> 0bfa5494
 from .i18n import I18N
 from .instructor import Instructor
 from .logger import Logger
 from .parser import YamlParser
 from .printer import Printer
 from .prompts import Prompts
-<<<<<<< HEAD
-from .rpm_controller import RPMController
-=======
 from .rpm_controller import RPMController
 
 __all__ = [
@@ -26,5 +19,4 @@
     "Prompts",
     "RPMController",
     "YamlParser",
-]
->>>>>>> 0bfa5494
+]