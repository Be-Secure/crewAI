from typing import Any, Dict, Optional

from rich.console import Console
from rich.panel import Panel
from rich.text import Text
from rich.tree import Tree


class ConsoleFormatter:
    current_crew_tree: Optional[Tree] = None
    current_task_branch: Optional[Tree] = None
    current_agent_branch: Optional[Tree] = None
    current_tool_branch: Optional[Tree] = None
    current_flow_tree: Optional[Tree] = None
    current_method_branch: Optional[Tree] = None
    current_lite_agent_branch: Optional[Tree] = None
    tool_usage_counts: Dict[str, int] = {}

    def __init__(self, verbose: bool = False):
        self.console = Console(width=None)
        self.verbose = verbose

    def create_panel(self, content: Text, title: str, style: str = "blue") -> Panel:
        """Create a standardized panel with consistent styling."""
        return Panel(
            content,
            title=title,
            border_style=style,
            padding=(1, 2),
        )

    def create_status_content(
        self, title: str, name: str, status_style: str = "blue", **fields
    ) -> Text:
        """Create standardized status content with consistent formatting."""
        content = Text()
        content.append(f"{title}\n", style=f"{status_style} bold")
        content.append("Name: ", style="white")
        content.append(f"{name}\n", style=status_style)

        for label, value in fields.items():
            content.append(f"{label}: ", style="white")
            content.append(
                f"{value}\n", style=fields.get(f"{label}_style", status_style)
            )

        return content

    def update_tree_label(
        self,
        tree: Tree,
        prefix: str,
        name: str,
        style: str = "blue",
        status: Optional[str] = None,
    ) -> None:
        """Update tree label with consistent formatting."""
        label = Text()
        label.append(f"{prefix} ", style=f"{style} bold")
        label.append(name, style=style)
        if status:
            label.append("\n    Status: ", style="white")
            label.append(status, style=f"{style} bold")
        tree.label = label

    def add_tree_node(self, parent: Tree, text: str, style: str = "yellow") -> Tree:
        """Add a node to the tree with consistent styling."""
        return parent.add(Text(text, style=style))

    def print(self, *args, **kwargs) -> None:
        """Print to console with consistent formatting if verbose is enabled."""
        self.console.print(*args, **kwargs)

    def print_panel(
        self, content: Text, title: str, style: str = "blue", is_flow: bool = False
    ) -> None:
        """Print a panel with consistent formatting if verbose is enabled."""
        panel = self.create_panel(content, title, style)
        if is_flow:
            self.print(panel)
            self.print()
        else:
            if self.verbose:
                self.print(panel)
                self.print()

    def update_crew_tree(
        self,
        tree: Optional[Tree],
        crew_name: str,
        source_id: str,
        status: str = "completed",
    ) -> None:
        """Handle crew tree updates with consistent formatting."""
        if not self.verbose or tree is None:
            return

        if status == "completed":
            prefix, style = "✅ Crew:", "green"
            title = "Crew Completion"
            content_title = "Crew Execution Completed"
        elif status == "failed":
            prefix, style = "❌ Crew:", "red"
            title = "Crew Failure"
            content_title = "Crew Execution Failed"
        else:
            prefix, style = "🚀 Crew:", "cyan"
            title = "Crew Execution"
            content_title = "Crew Execution Started"

        self.update_tree_label(
            tree,
            prefix,
            crew_name or "Crew",
            style,
        )

        content = self.create_status_content(
            content_title,
            crew_name or "Crew",
            style,
            ID=source_id,
        )

        self.print_panel(content, title, style)

    def create_crew_tree(self, crew_name: str, source_id: str) -> Optional[Tree]:
        """Create and initialize a new crew tree with initial status."""
        if not self.verbose:
            return None

        tree = Tree(
            Text("🚀 Crew: ", style="cyan bold") + Text(crew_name, style="cyan")
        )

        content = self.create_status_content(
            "Crew Execution Started",
            crew_name,
            "cyan",
            ID=source_id,
        )

        self.print_panel(content, "Crew Execution Started", "cyan")

        # Set the current_crew_tree attribute directly
        self.current_crew_tree = tree

        return tree

    def create_task_branch(
        self, crew_tree: Optional[Tree], task_id: str
    ) -> Optional[Tree]:
        """Create and initialize a task branch."""
        if not self.verbose:
            return None

        task_content = Text()
        task_content.append(f"📋 Task: {task_id}", style="yellow bold")
        task_content.append("\n   Status: ", style="white")
        task_content.append("Executing Task...", style="yellow dim")

        task_branch = None
        if crew_tree:
            task_branch = crew_tree.add(task_content)
            self.print(crew_tree)
        else:
            self.print_panel(task_content, "Task Started", "yellow")

        self.print()

        # Set the current_task_branch attribute directly
        self.current_task_branch = task_branch

        return task_branch

    def update_task_status(
        self,
        crew_tree: Optional[Tree],
        task_id: str,
        agent_role: str,
        status: str = "completed",
    ) -> None:
        """Update task status in the tree."""
        if not self.verbose or crew_tree is None:
            return

        if status == "completed":
            style = "green"
            status_text = "✅ Completed"
            panel_title = "Task Completion"
        else:
            style = "red"
            status_text = "❌ Failed"
            panel_title = "Task Failure"

        # Update tree label
        for branch in crew_tree.children:
            if str(task_id) in str(branch.label):
                task_content = Text()
                task_content.append(f"📋 Task: {task_id}", style=f"{style} bold")
                task_content.append("\n   Assigned to: ", style="white")
                task_content.append(agent_role, style=style)
                task_content.append("\n   Status: ", style="white")
                task_content.append(status_text, style=f"{style} bold")
                branch.label = task_content
                self.print(crew_tree)
                break

        # Show status panel
        content = self.create_status_content(
            f"Task {status.title()}", str(task_id), style, Agent=agent_role
        )
        self.print_panel(content, panel_title, style)

    def create_agent_branch(
        self, task_branch: Optional[Tree], agent_role: str, crew_tree: Optional[Tree]
    ) -> Optional[Tree]:
        """Create and initialize an agent branch."""
        if not self.verbose or not task_branch or not crew_tree:
            return None

        agent_branch = task_branch.add("")
        self.update_tree_label(
            agent_branch, "🤖 Agent:", agent_role, "green", "In Progress"
        )

        self.print(crew_tree)
        self.print()

        # Set the current_agent_branch attribute directly
        self.current_agent_branch = agent_branch

        return agent_branch

    def update_agent_status(
        self,
        agent_branch: Optional[Tree],
        agent_role: str,
        crew_tree: Optional[Tree],
        status: str = "completed",
    ) -> None:
        """Update agent status in the tree."""
        if not self.verbose or agent_branch is None or crew_tree is None:
            return

        self.update_tree_label(
            agent_branch,
            "🤖 Agent:",
            agent_role,
            "green",
            "✅ Completed" if status == "completed" else "❌ Failed",
        )

        self.print(crew_tree)
        self.print()

    def create_flow_tree(self, flow_name: str, flow_id: str) -> Optional[Tree]:
        """Create and initialize a flow tree."""
        content = self.create_status_content(
            "Starting Flow Execution", flow_name, "blue", ID=flow_id
        )
        self.print_panel(content, "Flow Execution", "blue", is_flow=True)

        # Create initial tree with flow ID
        flow_label = Text()
        flow_label.append("🌊 Flow: ", style="blue bold")
        flow_label.append(flow_name, style="blue")
        flow_label.append("\n    ID: ", style="white")
        flow_label.append(flow_id, style="blue")

        flow_tree = Tree(flow_label)
        self.add_tree_node(flow_tree, "✨ Created", "blue")
        self.add_tree_node(flow_tree, "✅ Initialization Complete", "green")

        return flow_tree

    def start_flow(self, flow_name: str, flow_id: str) -> Optional[Tree]:
        """Initialize a flow execution tree."""
        flow_tree = Tree("")
        flow_label = Text()
        flow_label.append("🌊 Flow: ", style="blue bold")
        flow_label.append(flow_name, style="blue")
        flow_label.append("\n    ID: ", style="white")
        flow_label.append(flow_id, style="blue")
        flow_tree.label = flow_label

        self.add_tree_node(flow_tree, "🧠 Starting Flow...", "yellow")

        self.print(flow_tree)
        self.print()

        self.current_flow_tree = flow_tree
        return flow_tree

    def update_flow_status(
        self,
        flow_tree: Optional[Tree],
        flow_name: str,
        flow_id: str,
        status: str = "completed",
    ) -> None:
        """Update flow status in the tree."""
        if flow_tree is None:
            return

        # Update main flow label
        self.update_tree_label(
            flow_tree,
            "✅ Flow Finished:" if status == "completed" else "❌ Flow Failed:",
            flow_name,
            "green" if status == "completed" else "red",
        )

        # Update initialization node status
        for child in flow_tree.children:
            if "Starting Flow" in str(child.label):
                child.label = Text(
                    (
                        "✅ Flow Completed"
                        if status == "completed"
                        else "❌ Flow Failed"
                    ),
                    style="green" if status == "completed" else "red",
                )
                break

        content = self.create_status_content(
            (
                "Flow Execution Completed"
                if status == "completed"
                else "Flow Execution Failed"
            ),
            flow_name,
            "green" if status == "completed" else "red",
            ID=flow_id,
        )
        self.print(flow_tree)
        self.print_panel(
            content, "Flow Completion", "green" if status == "completed" else "red"
        )

    def update_method_status(
        self,
        method_branch: Optional[Tree],
        flow_tree: Optional[Tree],
        method_name: str,
        status: str = "running",
    ) -> Optional[Tree]:
        """Update method status in the flow tree."""
        if not flow_tree:
            return None

        if status == "running":
            prefix, style = "🔄 Running:", "yellow"
        elif status == "completed":
            prefix, style = "✅ Completed:", "green"
            # Update initialization node when a method completes successfully
            for child in flow_tree.children:
                if "Starting Flow" in str(child.label):
                    child.label = Text("Flow Method Step", style="white")
                    break
        else:
            prefix, style = "❌ Failed:", "red"
            # Update initialization node on failure
            for child in flow_tree.children:
                if "Starting Flow" in str(child.label):
                    child.label = Text("❌ Flow Step Failed", style="red")
                    break

        if not method_branch:
            # Find or create method branch
            for branch in flow_tree.children:
                if method_name in str(branch.label):
                    method_branch = branch
                    break
            if not method_branch:
                method_branch = flow_tree.add("")

        method_branch.label = Text(prefix, style=f"{style} bold") + Text(
            f" {method_name}", style=style
        )

        self.print(flow_tree)
        self.print()
        return method_branch

    def handle_tool_usage_started(
        self,
        agent_branch: Optional[Tree],
        tool_name: str,
        crew_tree: Optional[Tree],
    ) -> Optional[Tree]:
        """Handle tool usage started event."""
        if not self.verbose:
            return None

        # Use LiteAgent branch if available, otherwise use regular agent branch
        branch_to_use = self.current_lite_agent_branch or agent_branch
        tree_to_use = branch_to_use or crew_tree

        if branch_to_use is None or tree_to_use is None:
            return None

        # Update tool usage count
        self.tool_usage_counts[tool_name] = self.tool_usage_counts.get(tool_name, 0) + 1

        # Find or create tool node
        tool_branch = self.current_tool_branch
        if tool_branch is None:
            tool_branch = branch_to_use.add("")
            self.current_tool_branch = tool_branch

        # Update label with current count
        self.update_tree_label(
            tool_branch,
            "🔧",
            f"Using {tool_name} ({self.tool_usage_counts[tool_name]})",
            "yellow",
        )

        # Only print if this is a new tool usage
        if tool_branch not in branch_to_use.children:
            self.print(tree_to_use)
            self.print()

        return tool_branch

    def handle_tool_usage_finished(
        self,
        tool_branch: Optional[Tree],
        tool_name: str,
        crew_tree: Optional[Tree],
    ) -> None:
        """Handle tool usage finished event."""
        if not self.verbose or tool_branch is None:
            return

        # Use LiteAgent branch if available, otherwise use crew tree
        tree_to_use = self.current_lite_agent_branch or crew_tree
        if tree_to_use is None:
            return

        # Update the existing tool node's label
        self.update_tree_label(
            tool_branch,
            "🔧",
            f"Used {tool_name} ({self.tool_usage_counts[tool_name]})",
            "green",
        )

        # Clear the current tool branch as we're done with it
        self.current_tool_branch = None

        # Only print if we have a valid tree and the tool node is still in it
        if isinstance(tree_to_use, Tree) and tool_branch in tree_to_use.children:
            self.print(tree_to_use)
            self.print()

    def handle_tool_usage_error(
        self,
        tool_branch: Optional[Tree],
        tool_name: str,
        error: str,
        crew_tree: Optional[Tree],
    ) -> None:
        """Handle tool usage error event."""
        if not self.verbose:
            return

        # Use LiteAgent branch if available, otherwise use crew tree
        tree_to_use = self.current_lite_agent_branch or crew_tree

        if tool_branch:
            self.update_tree_label(
                tool_branch,
                "🔧 Failed",
                f"{tool_name} ({self.tool_usage_counts[tool_name]})",
                "red",
            )
            if tree_to_use:
                self.print(tree_to_use)
                self.print()

        # Show error panel
        error_content = self.create_status_content(
            "Tool Usage Failed", tool_name, "red", Error=error
        )
        self.print_panel(error_content, "Tool Error", "red")

    def handle_llm_call_started(
        self,
        agent_branch: Optional[Tree],
        crew_tree: Optional[Tree],
    ) -> Optional[Tree]:
        """Handle LLM call started event."""
        if not self.verbose:
            return None

        # Use LiteAgent branch if available, otherwise use regular agent branch
        branch_to_use = self.current_lite_agent_branch or agent_branch
        tree_to_use = branch_to_use or crew_tree

        if branch_to_use is None or tree_to_use is None:
            return None

        # Only add thinking status if we don't have a current tool branch
        if self.current_tool_branch is None:
            tool_branch = branch_to_use.add("")
            self.update_tree_label(tool_branch, "🧠", "Thinking...", "blue")
            self.current_tool_branch = tool_branch
            self.print(tree_to_use)
            self.print()
            return tool_branch
        return None

    def handle_llm_call_completed(
        self,
        tool_branch: Optional[Tree],
        agent_branch: Optional[Tree],
        crew_tree: Optional[Tree],
    ) -> None:
        """Handle LLM call completed event."""
        if not self.verbose or tool_branch is None:
            return

        # Use LiteAgent branch if available, otherwise use regular agent branch
        branch_to_use = self.current_lite_agent_branch or agent_branch
        tree_to_use = branch_to_use or crew_tree

        if branch_to_use is None or tree_to_use is None:
            return

        # Remove the thinking status node when complete, but only if it exists
        if "Thinking" in str(tool_branch.label):
<<<<<<< HEAD
            try:
                # Check if the node is actually in the children list
                if tool_branch in branch_to_use.children:
                    branch_to_use.children.remove(tool_branch)
                    self.print(tree_to_use)
                    self.print()
            except Exception:
                # If any error occurs during removal, just continue without removing
                pass
=======
            if tool_branch in agent_branch.children:
                agent_branch.children.remove(tool_branch)
                self.print(crew_tree)
                self.print()
>>>>>>> 625748e4

    def handle_llm_call_failed(
        self, tool_branch: Optional[Tree], error: str, crew_tree: Optional[Tree]
    ) -> None:
        """Handle LLM call failed event."""
        if not self.verbose:
            return

        # Use LiteAgent branch if available, otherwise use crew tree
        tree_to_use = self.current_lite_agent_branch or crew_tree

        # Update tool branch if it exists
        if tool_branch:
            tool_branch.label = Text("❌ LLM Failed", style="red bold")
            if tree_to_use:
                self.print(tree_to_use)
                self.print()

        # Show error panel
        error_content = Text()
        error_content.append("❌ LLM Call Failed\n", style="red bold")
        error_content.append("Error: ", style="white")
        error_content.append(str(error), style="red")

        self.print_panel(error_content, "LLM Error", "red")

    def handle_crew_test_started(
        self, crew_name: str, source_id: str, n_iterations: int
    ) -> Optional[Tree]:
        """Handle crew test started event."""
        if not self.verbose:
            return None

        # Create initial panel
        content = Text()
        content.append("🧪 Starting Crew Test\n\n", style="blue bold")
        content.append("Crew: ", style="white")
        content.append(f"{crew_name}\n", style="blue")
        content.append("ID: ", style="white")
        content.append(str(source_id), style="blue")
        content.append("\nIterations: ", style="white")
        content.append(str(n_iterations), style="yellow")

        self.print()
        self.print_panel(content, "Test Execution", "blue")
        self.print()

        # Create and display the test tree
        test_label = Text()
        test_label.append("🧪 Test: ", style="blue bold")
        test_label.append(crew_name or "Crew", style="blue")
        test_label.append("\n    Status: ", style="white")
        test_label.append("In Progress", style="yellow")

        test_tree = Tree(test_label)
        self.add_tree_node(test_tree, "🔄 Running tests...", "yellow")

        self.print(test_tree)
        self.print()
        return test_tree

    def handle_crew_test_completed(
        self, flow_tree: Optional[Tree], crew_name: str
    ) -> None:
        """Handle crew test completed event."""
        if not self.verbose:
            return

        if flow_tree:
            # Update test tree label to show completion
            test_label = Text()
            test_label.append("✅ Test: ", style="green bold")
            test_label.append(crew_name or "Crew", style="green")
            test_label.append("\n    Status: ", style="white")
            test_label.append("Completed", style="green bold")
            flow_tree.label = test_label

            # Update the running tests node
            for child in flow_tree.children:
                if "Running tests" in str(child.label):
                    child.label = Text("✅ Tests completed successfully", style="green")
                    break

            self.print(flow_tree)
            self.print()

        # Create completion panel
        completion_content = Text()
        completion_content.append("Test Execution Completed\n", style="green bold")
        completion_content.append("Crew: ", style="white")
        completion_content.append(f"{crew_name}\n", style="green")
        completion_content.append("Status: ", style="white")
        completion_content.append("Completed", style="green")

        self.print_panel(completion_content, "Test Completion", "green")

    def handle_crew_train_started(self, crew_name: str, timestamp: str) -> None:
        """Handle crew train started event."""
        if not self.verbose:
            return

        content = Text()
        content.append("📋 Crew Training Started\n", style="blue bold")
        content.append("Crew: ", style="white")
        content.append(f"{crew_name}\n", style="blue")
        content.append("Time: ", style="white")
        content.append(timestamp, style="blue")

        self.print_panel(content, "Training Started", "blue")
        self.print()

    def handle_crew_train_completed(self, crew_name: str, timestamp: str) -> None:
        """Handle crew train completed event."""
        if not self.verbose:
            return

        content = Text()
        content.append("✅ Crew Training Completed\n", style="green bold")
        content.append("Crew: ", style="white")
        content.append(f"{crew_name}\n", style="green")
        content.append("Time: ", style="white")
        content.append(timestamp, style="green")

        self.print_panel(content, "Training Completed", "green")
        self.print()

    def handle_crew_train_failed(self, crew_name: str) -> None:
        """Handle crew train failed event."""
        if not self.verbose:
            return

        failure_content = Text()
        failure_content.append("❌ Crew Training Failed\n", style="red bold")
        failure_content.append("Crew: ", style="white")
        failure_content.append(crew_name or "Crew", style="red")

        self.print_panel(failure_content, "Training Failure", "red")
        self.print()

    def handle_crew_test_failed(self, crew_name: str) -> None:
        """Handle crew test failed event."""
        if not self.verbose:
            return

        failure_content = Text()
        failure_content.append("❌ Crew Test Failed\n", style="red bold")
        failure_content.append("Crew: ", style="white")
        failure_content.append(crew_name or "Crew", style="red")

        self.print_panel(failure_content, "Test Failure", "red")
        self.print()

    def create_lite_agent_branch(self, lite_agent_role: str) -> Optional[Tree]:
        """Create and initialize a lite agent branch."""
        if not self.verbose:
            return None

        # Create initial tree for LiteAgent if it doesn't exist
        if not self.current_lite_agent_branch:
            lite_agent_label = Text()
            lite_agent_label.append("🤖 LiteAgent: ", style="cyan bold")
            lite_agent_label.append(lite_agent_role, style="cyan")
            lite_agent_label.append("\n    Status: ", style="white")
            lite_agent_label.append("In Progress", style="yellow")

            lite_agent_tree = Tree(lite_agent_label)
            self.current_lite_agent_branch = lite_agent_tree
            self.print(lite_agent_tree)
            self.print()

        return self.current_lite_agent_branch

    def update_lite_agent_status(
        self,
        lite_agent_branch: Optional[Tree],
        lite_agent_role: str,
        status: str = "completed",
        **fields: Dict[str, Any],
    ) -> None:
        """Update lite agent status in the tree."""
        if not self.verbose or lite_agent_branch is None:
            return

        # Determine style based on status
        if status == "completed":
            prefix, style = "✅ LiteAgent:", "green"
            status_text = "Completed"
            title = "LiteAgent Completion"
        elif status == "failed":
            prefix, style = "❌ LiteAgent:", "red"
            status_text = "Failed"
            title = "LiteAgent Error"
        else:
            prefix, style = "🤖 LiteAgent:", "yellow"
            status_text = "In Progress"
            title = "LiteAgent Status"

        # Update the tree label
        lite_agent_label = Text()
        lite_agent_label.append(f"{prefix} ", style=f"{style} bold")
        lite_agent_label.append(lite_agent_role, style=style)
        lite_agent_label.append("\n    Status: ", style="white")
        lite_agent_label.append(status_text, style=f"{style} bold")
        lite_agent_branch.label = lite_agent_label

        self.print(lite_agent_branch)
        self.print()

        # Show status panel if additional fields are provided
        if fields:
            content = self.create_status_content(
                f"LiteAgent {status.title()}", lite_agent_role, style, **fields
            )
            self.print_panel(content, title, style)

    def handle_lite_agent_execution(
        self,
        lite_agent_role: str,
        status: str = "started",
        error: Any = None,
        **fields: Dict[str, Any],
    ) -> None:
        """Handle lite agent execution events with consistent formatting."""
        if not self.verbose:
            return

        if status == "started":
            # Create or get the LiteAgent branch
            lite_agent_branch = self.create_lite_agent_branch(lite_agent_role)
            if lite_agent_branch and fields:
                # Show initial status panel
                content = self.create_status_content(
                    "LiteAgent Session Started", lite_agent_role, "cyan", **fields
                )
                self.print_panel(content, "LiteAgent Started", "cyan")
        else:
            # Update existing LiteAgent branch
            if error:
                fields["Error"] = error
            self.update_lite_agent_status(
                self.current_lite_agent_branch, lite_agent_role, status, **fields
            )<|MERGE_RESOLUTION|>--- conflicted
+++ resolved
@@ -532,7 +532,6 @@
 
         # Remove the thinking status node when complete, but only if it exists
         if "Thinking" in str(tool_branch.label):
-<<<<<<< HEAD
             try:
                 # Check if the node is actually in the children list
                 if tool_branch in branch_to_use.children:
@@ -542,12 +541,6 @@
             except Exception:
                 # If any error occurs during removal, just continue without removing
                 pass
-=======
-            if tool_branch in agent_branch.children:
-                agent_branch.children.remove(tool_branch)
-                self.print(crew_tree)
-                self.print()
->>>>>>> 625748e4
 
     def handle_llm_call_failed(
         self, tool_branch: Optional[Tree], error: str, crew_tree: Optional[Tree]
