--- conflicted
+++ resolved
@@ -248,7 +248,6 @@
     @model_validator(mode="after")
     def set_private_attrs(self) -> "Crew":
         """Set private attributes."""
-        self._cache_handler = CacheHandler()
         self._logger = Logger(verbose=self.verbose)
         if self.output_log_file:
             self._file_handler = FileHandler(self.output_log_file)
@@ -256,17 +255,11 @@
         if self.function_calling_llm and not isinstance(self.function_calling_llm, LLM):
             self.function_calling_llm = create_llm(self.function_calling_llm)
 
-<<<<<<< HEAD
         return self
 
     @model_validator(mode="after")
     def initialize_dependencies(self) -> "Crew":
-        # Create a cache handler if caching is enabled
-        if self.cache:
-            self._cache_handler = CacheHandler()
-        else:
-            self._cache_handler = None
-
+        # Always create a cache handler, but it will only be used if self.cache is True
         # Create the Crew-level RPM controller if a max RPM is specified
         if self.max_rpm is not None:
             self._rpm_controller = RPMController(
@@ -278,13 +271,8 @@
         # Now inject these external dependencies into each agent
         for agent in self.agents:
             agent.crew = self  # ensure the agent's crew reference is set
-            # If cache is disabled (_cache_handler is None) provide a new CacheHandler instance
-            agent.configure_executor(
-                self._cache_handler or CacheHandler(), self._rpm_controller
-            )
-
-=======
->>>>>>> 86825e17
+            agent.configure_executor(self._cache_handler, self._rpm_controller)
+
         return self
 
     @model_validator(mode="after")
