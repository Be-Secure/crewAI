import asyncio
import json
import uuid
from datetime import datetime
from concurrent.futures import Future
from typing import Any, Dict, List, Optional, Tuple, Union

from langchain_core.callbacks import BaseCallbackHandler
from pydantic import (
    UUID4,
    BaseModel,
    ConfigDict,
    Field,
    InstanceOf,
    Json,
    PrivateAttr,
    field_validator,
    model_validator,
)
from pydantic_core import PydanticCustomError

from crewai.agent import Agent
from crewai.agents.agent_builder.base_agent import BaseAgent
from crewai.agents.cache import CacheHandler
from crewai.crews.crew_output import CrewOutput
from crewai.memory.entity.entity_memory import EntityMemory
from crewai.memory.long_term.long_term_memory import LongTermMemory
from crewai.memory.short_term.short_term_memory import ShortTermMemory
from crewai.process import Process
from crewai.task import Task
from crewai.tasks.task_output import TaskOutput
from crewai.telemetry import Telemetry
from crewai.tools.agent_tools import AgentTools
from crewai.utilities import I18N, FileHandler, Logger, RPMController
from crewai.utilities.constants import TRAINED_AGENTS_DATA_FILE, TRAINING_DATA_FILE
from crewai.utilities.crew_json_encoder import CrewJSONEncoder
from crewai.utilities.evaluators.task_evaluator import TaskEvaluator
<<<<<<< HEAD
from crewai.utilities.file_handler import TaskOutputJsonHandler
from crewai.utilities.formatter import aggregate_raw_outputs_from_task_outputs
=======
from crewai.utilities.formatter import (
    aggregate_raw_outputs_from_task_outputs,
    aggregate_raw_outputs_from_tasks,
)
>>>>>>> 39d6a9a6
from crewai.utilities.training_handler import CrewTrainingHandler

try:
    import agentops
except ImportError:
    agentops = None


class Crew(BaseModel):
    """
    Represents a group of agents, defining how they should collaborate and the tasks they should perform.

    Attributes:
        tasks: List of tasks assigned to the crew.
        agents: List of agents part of this crew.
        manager_llm: The language model that will run manager agent.
        manager_agent: Custom agent that will be used as manager.
        memory: Whether the crew should use memory to store memories of it's execution.
        manager_callbacks: The callback handlers to be executed by the manager agent when hierarchical process is used
        cache: Whether the crew should use a cache to store the results of the tools execution.
        function_calling_llm: The language model that will run the tool calling for all the agents.
        process: The process flow that the crew will follow (e.g., sequential, hierarchical).
        verbose: Indicates the verbosity level for logging during execution.
        config: Configuration settings for the crew.
        max_rpm: Maximum number of requests per minute for the crew execution to be respected.
        prompt_file: Path to the prompt json file to be used for the crew.
        id: A unique identifier for the crew instance.
        task_callback: Callback to be executed after each task for every agents execution.
        step_callback: Callback to be executed after each step for every agents execution.
        share_crew: Whether you want to share the complete crew information and execution with crewAI to make the library better, and allow us to train models.
    """

    __hash__ = object.__hash__  # type: ignore
    _execution_span: Any = PrivateAttr()
    _rpm_controller: RPMController = PrivateAttr()
    _logger: Logger = PrivateAttr()
    _file_handler: FileHandler = PrivateAttr()
    _task_output_handler: TaskOutputJsonHandler = PrivateAttr()
    _cache_handler: InstanceOf[CacheHandler] = PrivateAttr(default=CacheHandler())
    _short_term_memory: Optional[InstanceOf[ShortTermMemory]] = PrivateAttr()
    _long_term_memory: Optional[InstanceOf[LongTermMemory]] = PrivateAttr()
    _entity_memory: Optional[InstanceOf[EntityMemory]] = PrivateAttr()
    _train: Optional[bool] = PrivateAttr(default=False)
    _train_iteration: Optional[int] = PrivateAttr()
    _inputs: Optional[Dict[str, Any]] = PrivateAttr(default=None)

    cache: bool = Field(default=True)
    model_config = ConfigDict(arbitrary_types_allowed=True)
    tasks: List[Task] = Field(default_factory=list)
    agents: List[BaseAgent] = Field(default_factory=list)
    process: Process = Field(default=Process.sequential)
    verbose: Union[int, bool] = Field(default=0)
    memory: bool = Field(
        default=False,
        description="Whether the crew should use memory to store memories of it's execution",
    )
    embedder: Optional[dict] = Field(
        default={"provider": "openai"},
        description="Configuration for the embedder to be used for the crew.",
    )
    usage_metrics: Optional[dict] = Field(
        default=None,
        description="Metrics for the LLM usage during all tasks execution.",
    )
    manager_llm: Optional[Any] = Field(
        description="Language model that will run the agent.", default=None
    )
    manager_agent: Optional[BaseAgent] = Field(
        description="Custom agent that will be used as manager.", default=None
    )
    manager_callbacks: Optional[List[InstanceOf[BaseCallbackHandler]]] = Field(
        default=None,
        description="A list of callback handlers to be executed by the manager agent when hierarchical process is used",
    )
    function_calling_llm: Optional[Any] = Field(
        description="Language model that will run the agent.", default=None
    )
    config: Optional[Union[Json, Dict[str, Any]]] = Field(default=None)
    id: UUID4 = Field(default_factory=uuid.uuid4, frozen=True)
    share_crew: Optional[bool] = Field(default=False)
    step_callback: Optional[Any] = Field(
        default=None,
        description="Callback to be executed after each step for all agents execution.",
    )
    task_callback: Optional[Any] = Field(
        default=None,
        description="Callback to be executed after each task for all agents execution.",
    )
    max_rpm: Optional[int] = Field(
        default=None,
        description="Maximum number of requests per minute for the crew execution to be respected.",
    )
    prompt_file: str = Field(
        default=None,
        description="Path to the prompt json file to be used for the crew.",
    )
    output_log_file: Optional[Union[bool, str]] = Field(
        default=False,
        description="output_log_file",
    )
    task_execution_output_json_files: Optional[List[str]] = Field(
        default=None,
        description="List of file paths for task execution JSON files.",
    )
    execution_logs: List[Dict[str, Any]] = Field(
        default=[],
        description="List of execution logs for tasks",
    )

    _log_file: str = PrivateAttr(default="crew_tasks_output.json")

    @field_validator("id", mode="before")
    @classmethod
    def _deny_user_set_id(cls, v: Optional[UUID4]) -> None:
        """Prevent manual setting of the 'id' field by users."""
        if v:
            raise PydanticCustomError(
                "may_not_set_field", "The 'id' field cannot be set by the user.", {}
            )

    @field_validator("config", mode="before")
    @classmethod
    def check_config_type(
        cls, v: Union[Json, Dict[str, Any]]
    ) -> Union[Json, Dict[str, Any]]:
        """Validates that the config is a valid type.
        Args:
            v: The config to be validated.
        Returns:
            The config if it is valid.
        """

        # TODO: Improve typing
        return json.loads(v) if isinstance(v, Json) else v  # type: ignore

    @model_validator(mode="after")
    def set_private_attrs(self) -> "Crew":
        """Set private attributes."""
        self._cache_handler = CacheHandler()
        self._logger = Logger(self.verbose)
        if self.output_log_file:
            self._file_handler = FileHandler(self.output_log_file)
        self._task_output_handler = TaskOutputJsonHandler(self._log_file)
        self._rpm_controller = RPMController(max_rpm=self.max_rpm, logger=self._logger)
        self._telemetry = Telemetry()
        self._telemetry.set_tracer()
        self._telemetry.crew_creation(self)
        return self

    @model_validator(mode="after")
    def create_crew_memory(self) -> "Crew":
        """Set private attributes."""
        if self.memory:
            self._long_term_memory = LongTermMemory()
            self._short_term_memory = ShortTermMemory(
                crew=self, embedder_config=self.embedder
            )
            self._entity_memory = EntityMemory(crew=self, embedder_config=self.embedder)
        return self

    @model_validator(mode="after")
    def check_manager_llm(self):
        """Validates that the language model is set when using hierarchical process."""
        if self.process == Process.hierarchical:
            if not self.manager_llm and not self.manager_agent:
                raise PydanticCustomError(
                    "missing_manager_llm_or_manager_agent",
                    "Attribute `manager_llm` or `manager_agent` is required when using hierarchical process.",
                    {},
                )

            if (self.manager_agent is not None) and (
                self.agents.count(self.manager_agent) > 0
            ):
                raise PydanticCustomError(
                    "manager_agent_in_agents",
                    "Manager agent should not be included in agents list.",
                    {},
                )

        return self

    @model_validator(mode="after")
    def check_config(self):
        """Validates that the crew is properly configured with agents and tasks."""
        if not self.config and not self.tasks and not self.agents:
            raise PydanticCustomError(
                "missing_keys",
                "Either 'agents' and 'tasks' need to be set or 'config'.",
                {},
            )

        if self.config:
            self._setup_from_config()

        if self.agents:
            for agent in self.agents:
                if self.cache:
                    agent.set_cache_handler(self._cache_handler)
                if self.max_rpm:
                    agent.set_rpm_controller(self._rpm_controller)
        return self

    @model_validator(mode="after")
    def validate_tasks(self):
        if self.process == Process.sequential:
            for task in self.tasks:
                if task.agent is None:
                    raise PydanticCustomError(
                        "missing_agent_in_task",
                        f"Sequential process error: Agent is missing in the task with the following description: {task.description}",  # type: ignore # Argument of type "str" cannot be assigned to parameter "message_template" of type "LiteralString"
                        {},
                    )

        return self

    @model_validator(mode="after")
    def check_tasks_in_hierarchical_process_not_async(self):
        """Validates that the tasks in hierarchical process are not flagged with async_execution."""
        if self.process == Process.hierarchical:
            for task in self.tasks:
                if task.async_execution:
                    raise PydanticCustomError(
                        "async_execution_in_hierarchical_process",
                        "Hierarchical process error: Tasks cannot be flagged with async_execution.",
                        {},
                    )

        return self

    @model_validator(mode="after")
    def validate_end_with_at_most_one_async_task(self):
        """Validates that the crew ends with at most one asynchronous task."""
        final_async_task_count = 0

        # Traverse tasks backward
        for task in reversed(self.tasks):
            if task.async_execution:
                final_async_task_count += 1
            else:
                break  # Stop traversing as soon as a non-async task is encountered

        if final_async_task_count > 1:
            raise PydanticCustomError(
                "async_task_count",
                "The crew must end with at most one asynchronous task.",
                {},
            )

        return self

    @model_validator(mode="after")
    def validate_async_task_cannot_include_sequential_async_tasks_in_context(self):
        """
        Validates that if a task is set to be executed asynchronously,
        it cannot include other asynchronous tasks in its context unless
        separated by a synchronous task.
        """
        for i, task in enumerate(self.tasks):
            if task.async_execution and task.context:
                for context_task in task.context:
                    if context_task.async_execution:
                        for j in range(i - 1, -1, -1):
                            if self.tasks[j] == context_task:
                                raise ValueError(
                                    f"Task '{task.description}' is asynchronous and cannot include other sequential asynchronous tasks in its context."
                                )
                            if not self.tasks[j].async_execution:
                                break
        return self

    @model_validator(mode="after")
    def validate_context_no_future_tasks(self):
        """Validates that a task's context does not include future tasks."""
        task_indices = {id(task): i for i, task in enumerate(self.tasks)}

        for task in self.tasks:
            if task.context:
                for context_task in task.context:
                    if id(context_task) not in task_indices:
                        continue  # Skip context tasks not in the main tasks list
                    if task_indices[id(context_task)] > task_indices[id(task)]:
                        raise ValueError(
                            f"Task '{task.description}' has a context dependency on a future task '{context_task.description}', which is not allowed."
                        )
        return self

    def _setup_from_config(self):
        assert self.config is not None, "Config should not be None."

        """Initializes agents and tasks from the provided config."""
        if not self.config.get("agents") or not self.config.get("tasks"):
            raise PydanticCustomError(
                "missing_keys_in_config", "Config should have 'agents' and 'tasks'.", {}
            )

        self.process = self.config.get("process", self.process)
        self.agents = [Agent(**agent) for agent in self.config["agents"]]
        self.tasks = [self._create_task(task) for task in self.config["tasks"]]

    def _create_task(self, task_config: Dict[str, Any]) -> Task:
        """Creates a task instance from its configuration.

        Args:
            task_config: The configuration of the task.

        Returns:
            A task instance.
        """
        task_agent = next(
            agt for agt in self.agents if agt.role == task_config["agent"]
        )
        del task_config["agent"]
        return Task(**task_config, agent=task_agent)

    def _setup_for_training(self) -> None:
        """Sets up the crew for training."""
        self._train = True

        for task in self.tasks:
            task.human_input = True

        for agent in self.agents:
            agent.allow_delegation = False

        CrewTrainingHandler(TRAINING_DATA_FILE).initialize_file()
        CrewTrainingHandler(TRAINED_AGENTS_DATA_FILE).initialize_file()

    def train(self, n_iterations: int, inputs: Optional[Dict[str, Any]] = {}) -> None:
        """Trains the crew for a given number of iterations."""
        self._setup_for_training()

        for n_iteration in range(n_iterations):
            self._train_iteration = n_iteration
            self.kickoff(inputs=inputs)

        training_data = CrewTrainingHandler(TRAINING_DATA_FILE).load()

        for agent in self.agents:
            result = TaskEvaluator(agent).evaluate_training_data(
                training_data=training_data, agent_id=str(agent.id)
            )

            CrewTrainingHandler(TRAINED_AGENTS_DATA_FILE).save_trained_data(
                agent_id=str(agent.role), trained_data=result.model_dump()
            )

    def kickoff(
        self,
        inputs: Optional[Dict[str, Any]] = None,
    ) -> CrewOutput:
        """Starts the crew to work on its assigned tasks."""
        self._execution_span = self._telemetry.crew_execution_span(self, inputs)
        self.execution_logs = []
        self._task_output_handler.reset()
        if inputs is not None:
            self._inputs = inputs
            self._interpolate_inputs(inputs)
<<<<<<< HEAD
        # self._interpolate_inputs(inputs)
=======
>>>>>>> 39d6a9a6
        self._set_tasks_callbacks()

        i18n = I18N(prompt_file=self.prompt_file)

        for agent in self.agents:
            agent.i18n = i18n
            # type: ignore[attr-defined] # Argument 1 to "_interpolate_inputs" of "Crew" has incompatible type "dict[str, Any] | None"; expected "dict[str, Any]"
            agent.crew = self  # type: ignore[attr-defined]
            # TODO: Create an AgentFunctionCalling protocol for future refactoring
            if not agent.function_calling_llm:  # type: ignore # "BaseAgent" has no attribute "function_calling_llm"
                agent.function_calling_llm = self.function_calling_llm  # type: ignore # "BaseAgent" has no attribute "function_calling_llm"

            if agent.allow_code_execution:  # type: ignore # BaseAgent" has no attribute "allow_code_execution"
                agent.tools += agent.get_code_execution_tools()  # type: ignore # "BaseAgent" has no attribute "get_code_execution_tools"; maybe "get_delegation_tools"?

            if not agent.step_callback:  # type: ignore # "BaseAgent" has no attribute "step_callback"
                agent.step_callback = self.step_callback  # type: ignore # "BaseAgent" has no attribute "step_callback"

            agent.create_agent_executor()

        metrics = []

        if self.process == Process.sequential:
            result = self._run_sequential_process()
        elif self.process == Process.hierarchical:
            result = self._run_hierarchical_process()  # type: ignore # Incompatible types in assignment (expression has type "str | dict[str, Any]", variable has type "str")
        else:
            raise NotImplementedError(
                f"The process '{self.process}' is not implemented yet."
            )
        metrics += [agent._token_process.get_summary() for agent in self.agents]

        self.usage_metrics = {
            key: sum([m[key] for m in metrics if m is not None]) for key in metrics[0]
        }

        return result

    def kickoff_for_each(self, inputs: List[Dict[str, Any]]) -> List[CrewOutput]:
        """Executes the Crew's workflow for each input in the list and aggregates results."""
        results: List[CrewOutput] = []

        # Initialize the parent crew's usage metrics
        total_usage_metrics = {
            "total_tokens": 0,
            "prompt_tokens": 0,
            "completion_tokens": 0,
            "successful_requests": 0,
        }

        for input_data in inputs:
            crew = self.copy()

            output = crew.kickoff(inputs=input_data)

            if crew.usage_metrics:
                for key in total_usage_metrics:
                    total_usage_metrics[key] += crew.usage_metrics.get(key, 0)

            results.append(output)

        self.usage_metrics = total_usage_metrics
        return results

    async def kickoff_async(self, inputs: Optional[Dict[str, Any]] = {}) -> CrewOutput:
        """Asynchronous kickoff method to start the crew execution."""
        return await asyncio.to_thread(self.kickoff, inputs)

    async def kickoff_for_each_async(self, inputs: List[Dict]) -> List[CrewOutput]:
        crew_copies = [self.copy() for _ in inputs]

        async def run_crew(crew, input_data):
            return await crew.kickoff_async(inputs=input_data)

        tasks = [
            asyncio.create_task(run_crew(crew_copies[i], inputs[i]))
            for i in range(len(inputs))
        ]
        tasks = [
            asyncio.create_task(run_crew(crew_copies[i], inputs[i]))
            for i in range(len(inputs))
        ]

        results = await asyncio.gather(*tasks)

        total_usage_metrics = {
            "total_tokens": 0,
            "prompt_tokens": 0,
            "completion_tokens": 0,
            "successful_requests": 0,
        }
        for crew in crew_copies:
            if crew.usage_metrics:
                for key in total_usage_metrics:
                    total_usage_metrics[key] += crew.usage_metrics.get(key, 0)

        self.usage_metrics = total_usage_metrics

        total_usage_metrics = {
            "total_tokens": 0,
            "prompt_tokens": 0,
            "completion_tokens": 0,
            "successful_requests": 0,
        }
        for crew in crew_copies:
            if crew.usage_metrics:
                for key in total_usage_metrics:
                    total_usage_metrics[key] += crew.usage_metrics.get(key, 0)

        self.usage_metrics = total_usage_metrics

        return results

    def _store_execution_log(self, task: Task, output, task_index):
        if self._inputs:
            inputs = self._inputs
        else:
            inputs = {}
        log = {
            "task_id": str(task.id),
            "description": task.description,
            "expected_output": task.expected_output,
            "agent_role": task.agent.role if task.agent else "None",
            "output": {
                "description": task.description,
                "summary": task.description,
                "raw_output": output.raw_output,
                "pydantic_output": output.pydantic_output,
                "json_output": output.json_output,
                "agent": task.agent.role if task.agent else "None",
            },
            "timestamp": datetime.now().isoformat(),
            "task_index": task_index,
            "inputs": inputs,
        }
        self.execution_logs.append(log)
        self._task_output_handler.append(log)

    def _run_sequential_process(self):
        """Executes tasks sequentially and returns the final output."""
        self.execution_logs = []
        return self._execute_tasks(self.tasks)

    def _execute_tasks(
        self,
        tasks: List[Task],
        manager: Optional[BaseAgent] = None,
    ):
        task_outputs: List[TaskOutput] = []
        futures: List[Tuple[Task, Future[TaskOutput], int]] = []
        for task_index, task in enumerate(tasks):
            if task.agent and task.agent.allow_delegation:
                agents_for_delegation = [
                    agent for agent in self.agents if agent != task.agent
                ]
                if len(self.agents) > 1 and len(agents_for_delegation) > 0:
                    task.tools += task.agent.get_delegation_tools(agents_for_delegation)

            if self.process == Process.hierarchical:
                if task.agent and manager:
                    manager.tools = task.agent.get_delegation_tools([task.agent])
                if manager:
                    manager.tools = manager.get_delegation_tools(self.agents)

            agent_to_use = task.agent if task.agent else manager
            role = agent_to_use.role if agent_to_use is not None else "None"

            self._logger.log("debug", f"Working Agent: {role}", color="bold_purple")
            self._logger.log(
                "info",
                f"Starting Task: {task.description}",
                color="bold_purple",
            )

            if self.output_log_file:
                self._file_handler.log(
                    agent=role, task=task.description, status="started"
                )
            if task.async_execution:
<<<<<<< HEAD
                context = aggregate_raw_outputs_from_task_outputs(task_outputs)
                if agent_to_use:
                    future = task.execute_async(
                        agent=agent_to_use,
                        context=context,
                        tools=agent_to_use.tools,
                    )
                    futures.append((task, future, task_index))
                else:  # sequential async
                    self._logger.log(
                        "warning", f"No agent available for task: {task.description}"
                    )

            else:  # sync execution
=======
                context = (
                    aggregate_raw_outputs_from_tasks(task.context)
                    if task.context
                    else aggregate_raw_outputs_from_task_outputs(task_outputs)
                )
                future = task.execute_async(
                    agent=task.agent, context=context, tools=task.tools
                )
                futures.append((task, future))
            else:
                # Before executing a synchronous task, wait for all async tasks to complete
>>>>>>> 39d6a9a6
                if futures:
                    task_outputs = self._process_async_tasks(futures)
                    futures.clear()

<<<<<<< HEAD
                context = aggregate_raw_outputs_from_task_outputs(task_outputs)

                if agent_to_use:
                    task_output = task.execute_sync(
                        agent=agent_to_use,
                        context=context,
                        tools=agent_to_use.tools,
                    )
                    task_outputs = [task_output]
                    self._process_task_result(task, task_output)
                    self._store_execution_log(task, task_output, task_index)

        if futures:
            task_outputs = self._process_async_tasks(futures)

        return task_outputs

    def _process_task_result(self, task: Task, output: TaskOutput) -> None:
        role = task.agent.role if task.agent is not None else "None"
        self._logger.log("debug", f"== [{role}] Task output: {output}\n\n")
        if self.output_log_file:
            self._file_handler.log(agent=role, task=output, status="completed")

    def _process_async_tasks(
        self,
        futures: List[Tuple[Task, Future[TaskOutput], int]],
    ) -> List[TaskOutput]:
        task_outputs = []
        for future_task, future, task_index in futures:
            task_output = future.result()
            task_outputs.append(task_output)
            self._process_task_result(future_task, task_output)
            self._store_execution_log(future_task, task_output, task_index)

        return task_outputs

    def _get_agent(self, role: str) -> Optional[BaseAgent]:
        """
        Private method to get an agent by role.

        Args:
            role (str): The role of the agent to retrieve.

        Returns:
            Optional[BaseAgent]: The agent with the specified role, or None if not found.
        """
        for agent in self.agents:
            if agent.role == role:
                return agent
        return None

    def replay_from_task_easy(self, task_id: str, inputs: Dict[str, Any] | None = None):
        task_outputs = []
        stored_outputs = self._load_stored_outputs()
        start_index = next(
            (
                index
                for (index, d) in enumerate(stored_outputs)
                if d["task_id"] == str(task_id)
            ),
            None,
        )
        # todo: depending if its seqential or hierarchial how can we run this properly?
        if self.process == Process.sequential:
            for task in self.tasks[start_index:]:
                context = aggregate_raw_outputs_from_task_outputs(task_outputs)
=======
                context = (
                    aggregate_raw_outputs_from_tasks(task.context)
                    if task.context
                    else aggregate_raw_outputs_from_task_outputs(task_outputs)
                )
>>>>>>> 39d6a9a6
                task_output = task.execute_sync(
                    agent=task.agent, context=context, tools=task.tools
                )
                task_outputs.append(task_output)
                self._process_task_result(task, task_output)
                self._store_execution_log(task, task_output, start_index)
                start_index += 1

        elif self.process == Process.hierarchical:
            manager_task = self.tasks[start_index]
            context = aggregate_raw_outputs_from_task_outputs(task_outputs)
            task_output = manager_task.execute_sync(
                agent=manager_task.agent, context=context, tools=manager_task.tools
            )
            task_outputs.append(task_output)
            self._process_task_result(manager_task, task_output)
            self._store_execution_log(manager_task, task_output, start_index)

            # Assuming hierarchical process involves manager delegating tasks to other agents
            for task in self.tasks[start_index + 1 :]:
                context = aggregate_raw_outputs_from_task_outputs(task_outputs)
                task_output = task.execute_sync(
                    agent=task.agent, context=context, tools=task.tools
                )
                task_outputs.append(task_output)
                self._process_task_result(task, task_output)
                self._store_execution_log(task, task_output, start_index)
                start_index += 1

        else:
            raise NotImplementedError(
                f"The process '{self.process}' is not implemented yet."
            )

    # this works sequentially
    def replay_from_task(self, task_id: str, inputs: Dict[str, Any] | None = None):
        all_tasks = self.tasks.copy()

        stored_outputs = self._load_stored_outputs()
        start_index = next(
            (
                index
                for (index, d) in enumerate(stored_outputs)
                if d["task_id"] == str(task_id)
            ),
            None,
        )
        # Generate tasks based on what was previously replayed
        if len(self.tasks) != len(stored_outputs):
            for output in stored_outputs[start_index:]:
                matching_index = output["task_index"]
                matching_task = self.tasks[matching_index]
                if matching_task:
                    new_task = matching_task.copy()
                    new_task.agent = self._get_agent(output["agent_role"])
                    all_tasks.append(new_task)

        if start_index is None:
            raise ValueError(f"Task with id {task_id} not found in the crew's tasks.")

        # this handles passing the correct context along and updating following task executions with the new task_ouputs as context
        stored_output_map: Dict[str, dict] = {
            log["task_id"]: log["output"] for log in stored_outputs
        }

        task_outputs: List[
            TaskOutput
        ] = []  # will propogate the old outputs first to add context then fill the content with the new task outputs relative to the replay start
        futures: List[Tuple[Task, Future[TaskOutput], int]] = []
        context = ""

        # inputs can be overrided with new passed inputs
        replay_inputs = (
            inputs
            if inputs is not None
            else stored_outputs[start_index].get("inputs", {})
        )

<<<<<<< HEAD
        self._inputs = replay_inputs  # overriding
        if replay_inputs:
            self._interpolate_inputs(replay_inputs)

        for task_index, task in enumerate(all_tasks):
            if task_index < start_index:
                # Use stored output for tasks before the replay point
                if task.id in stored_output_map:
                    stored_output = stored_output_map[task.id]
                    task_output = TaskOutput(
                        description=stored_output["description"],
                        raw_output=stored_output["raw_output"],
                        pydantic_output=stored_output["pydantic_output"],
                        json_output=stored_output["json_output"],
                        agent=stored_output["agent"],
                    )
                    task_outputs.append(task_output)
                    context += (
                        f"\nTask {task_index + 1} Output:\n{task_output.raw_output}"
                    )
            else:
                role = task.agent.role if task.agent is not None else "None"
                log_color = "bold_blue"
                self._logger.log(
                    "debug", f"Replaying Working Agent: {role}", color=log_color
                )
                self._logger.log(
                    "info",
                    f"Replaying Task: {task.description}",
                    color=log_color,
                )

                if self.output_log_file:
                    self._file_handler.log(
                        agent=role, task=task.description, status="started"
                    )
                # Execute task for replay and subsequent tasks
                if task.async_execution:
                    future = task.execute_async(
                        agent=task.agent, context=context, tools=task.tools
                    )
                    futures.append((task, future, task_index))
                else:
                    if futures:
                        async_outputs = self._process_async_tasks(futures)
                        task_outputs.extend(async_outputs)
                        for output in async_outputs:
                            context += (
                                f"\nTask {task_index + 1} Output:\n{output.raw_output}"
                            )
                        futures.clear()
                    task_output = task.execute_sync(
                        agent=task.agent, context=context, tools=task.tools
                    )
                    task_outputs.append(task_output)
                    self._process_task_result(task, task_output)
                    self._store_execution_log(task, task_output, task_index)
                    context += (
                        f"\nTask {task_index + 1} Output:\n{task_output.raw_output}"
                    )
=======
        # Important: There should only be one task output in the list
        #            If there are more or 0, something went wrong.
        if len(task_outputs) != 1:
            raise ValueError(
                "Something went wrong. Kickoff should return only one task output."
            )

        final_task_output = task_outputs[0]

        final_string_output = final_task_output.raw
        self._finish_execution(final_string_output)
>>>>>>> 39d6a9a6

        # Process any remaining async tasks
        if futures:
            async_outputs = self._process_async_tasks(futures)
            task_outputs.extend(async_outputs)
        # Calculate usage metrics
        token_usage = self.calculate_usage_metrics()

<<<<<<< HEAD
        # Format and return the final output
        return self._format_output(task_outputs, token_usage)
=======
        return CrewOutput(
            raw=final_task_output.raw,
            pydantic=final_task_output.pydantic,
            json_dict=final_task_output.json_dict,
            tasks_output=[task.output for task in self.tasks if task.output],
            token_usage=token_usage,
        )
>>>>>>> 39d6a9a6

    def _load_stored_outputs(self) -> List[Dict]:
        try:
            with open(self._log_file, "r") as f:
                return json.load(f)
        except FileNotFoundError:
            self._logger.log(
                "warning",
                f"Log file {self._log_file} not found. Starting with empty logs.",
            )
            return []
        except json.JSONDecodeError:
            self._logger.log(
                "error",
                f"Failed to parse log file {self._log_file}. Starting with empty logs.",
            )
            return []

    def save_execution_logs(self, filename: str | None = None):
        """Save execution logs to a file."""
        if filename:
            self._log_file = filename
        try:
            with open(self._log_file, "w") as f:
                json.dump(self.execution_logs, f, indent=2, cls=CrewJSONEncoder)
        except Exception as e:
            self._logger.log("error", f"Failed to save execution logs: {str(e)}")

    def load_execution_logs(self, filename: str | None = None):
        """Load execution logs from a file."""
        if filename:
            self._log_file = filename
        try:
            with open(self._log_file, "r") as f:
                self.execution_logs = json.load(f)
        except FileNotFoundError:
            self._logger.log(
                "warning",
                f"Log file {self._log_file} not found. Starting with empty logs.",
            )
            self.execution_logs = []
        except json.JSONDecodeError:
            self._logger.log(
                "error",
                f"Failed to parse log file {self._log_file}. Starting with empty logs.",
            )
            self.execution_logs = []

    # TODO: @joao, Breaking change. Changed return type. Usage metrics is included in crewoutput
    def _run_hierarchical_process(self) -> CrewOutput:
        """Creates and assigns a manager agent to make sure the crew completes the tasks."""
        i18n = I18N(prompt_file=self.prompt_file)
        if self.manager_agent is not None:
            self.manager_agent.allow_delegation = True
            manager = self.manager_agent
            if manager.tools is not None and len(manager.tools) > 0:
                raise Exception("Manager agent should not have tools")
            manager.tools = self.manager_agent.get_delegation_tools(self.agents)
        else:
            manager = Agent(
                role=i18n.retrieve("hierarchical_manager_agent", "role"),
                goal=i18n.retrieve("hierarchical_manager_agent", "goal"),
                backstory=i18n.retrieve("hierarchical_manager_agent", "backstory"),
                tools=AgentTools(agents=self.agents).tools(),
                llm=self.manager_llm,
                verbose=self.verbose,
            )
            self.manager_agent = manager

<<<<<<< HEAD
        return self._execute_tasks(self.tasks, manager)

        # final_string_output = aggregate_raw_outputs_from_task_outputs(task_outputs)
        # self._finish_execution(final_string_output)
=======
        task_outputs: List[TaskOutput] = []
        futures: List[Tuple[Task, Future[TaskOutput]]] = []

        # TODO: IF USER OVERRIDE THE CONTEXT, PASS THAT
        for task in self.tasks:
            self._logger.log("debug", f"Working Agent: {manager.role}")
            self._logger.log("info", f"Starting Task: {task.description}")

            if self.output_log_file:
                self._file_handler.log(
                    agent=manager.role, task=task.description, status="started"
                )

            if task.async_execution:
                context = (
                    aggregate_raw_outputs_from_tasks(task.context)
                    if task.context
                    else aggregate_raw_outputs_from_task_outputs(task_outputs)
                )
                future = task.execute_async(
                    agent=manager, context=context, tools=manager.tools
                )
                futures.append((task, future))
            else:
                # Before executing a synchronous task, wait for all async tasks to complete
                if futures:
                    # Clear task_outputs before processing async tasks
                    task_outputs = []
                    for future_task, future in futures:
                        task_output = future.result()
                        task_outputs.append(task_output)
                        self._process_task_result(future_task, task_output)

                    # Clear the futures list after processing all async results
                    futures.clear()

                context = (
                    aggregate_raw_outputs_from_tasks(task.context)
                    if task.context
                    else aggregate_raw_outputs_from_task_outputs(task_outputs)
                )
                task_output = task.execute_sync(
                    agent=manager, context=context, tools=manager.tools
                )
                task_outputs = [task_output]
                self._process_task_result(task, task_output)

        # Process any remaining async results
        if futures:
            # Clear task_outputs before processing async tasks
            task_outputs = []
            for future_task, future in futures:
                task_output = future.result()
                task_outputs.append(task_output)
                self._process_task_result(future_task, task_output)

        # Important: There should only be one task output in the list
        #            If there are more or 0, something went wrong.
        if len(task_outputs) != 1:
            raise ValueError(
                "Something went wrong. Kickoff should return only one task output."
            )

        final_task_output = task_outputs[0]

        final_string_output = final_task_output.raw
        self._finish_execution(final_string_output)
>>>>>>> 39d6a9a6

        # token_usage = self.calculate_usage_metrics()

<<<<<<< HEAD
        # return (
        #     self._format_output(task_outputs, token_usage),
        #     token_usage,
        # )
=======
        return CrewOutput(
            raw=final_task_output.raw,
            pydantic=final_task_output.pydantic,
            json_dict=final_task_output.json_dict,
            tasks_output=[task.output for task in self.tasks if task.output],
            token_usage=token_usage,
        )
>>>>>>> 39d6a9a6

    def copy(self):
        """Create a deep copy of the Crew."""

        exclude = {
            "id",
            "_rpm_controller",
            "_logger",
            "_execution_span",
            "_file_handler",
            "_cache_handler",
            "_short_term_memory",
            "_long_term_memory",
            "_entity_memory",
            "_telemetry",
            "agents",
            "tasks",
        }

        cloned_agents = [agent.copy() for agent in self.agents]
        cloned_tasks = [task.copy(cloned_agents) for task in self.tasks]

        copied_data = self.model_dump(exclude=exclude)
        copied_data = {k: v for k, v in copied_data.items() if v is not None}

        copied_data.pop("agents", None)
        copied_data.pop("tasks", None)

        copied_crew = Crew(**copied_data, agents=cloned_agents, tasks=cloned_tasks)

        return copied_crew

    def _set_tasks_callbacks(self) -> None:
        """Sets callback for every task suing task_callback"""
        for task in self.tasks:
            if not task.callback:
                task.callback = self.task_callback

    def _interpolate_inputs(self, inputs: Dict[str, Any]) -> None:
        """Interpolates the inputs in the tasks and agents."""
        [
            task.interpolate_inputs(
                # type: ignore # "interpolate_inputs" of "Task" does not return a value (it only ever returns None)
                inputs
            )
            for task in self.tasks
        ]
        # type: ignore # "interpolate_inputs" of "Agent" does not return a value (it only ever returns None)
        for agent in self.agents:
            agent.interpolate_inputs(inputs)

<<<<<<< HEAD
    def _format_output(
        self, output: List[TaskOutput], token_usage: Optional[Dict[str, Any]]
    ) -> CrewOutput:
        """
        Formats the output of the crew execution.
        """
        return CrewOutput(
            output=output,
            tasks_output=[task.output for task in self.tasks if task and task.output],
            token_usage=token_usage,
        )

=======
>>>>>>> 39d6a9a6
    def _finish_execution(self, final_string_output: str) -> None:
        if self.max_rpm:
            self._rpm_controller.stop_rpm_counter()
        if agentops:
            agentops.end_session(
                end_state="Success",
                end_state_reason="Finished Execution",
            )
        self._telemetry.end_crew(self, final_string_output)

    def calculate_usage_metrics(self) -> Dict[str, int]:
        """Calculates and returns the usage metrics."""
        total_usage_metrics = {
            "total_tokens": 0,
            "prompt_tokens": 0,
            "completion_tokens": 0,
            "successful_requests": 0,
        }

        for agent in self.agents:
            if hasattr(agent, "_token_process"):
                token_sum = agent._token_process.get_summary()
                for key in total_usage_metrics:
                    total_usage_metrics[key] += token_sum.get(key, 0)

        if self.manager_agent and hasattr(self.manager_agent, "_token_process"):
            token_sum = self.manager_agent._token_process.get_summary()
            for key in total_usage_metrics:
                total_usage_metrics[key] += token_sum.get(key, 0)

        return total_usage_metrics

    def __repr__(self):
        return f"Crew(id={self.id}, process={self.process}, number_of_agents={len(self.agents)}, number_of_tasks={len(self.tasks)})"<|MERGE_RESOLUTION|>--- conflicted
+++ resolved
@@ -35,15 +35,10 @@
 from crewai.utilities.constants import TRAINED_AGENTS_DATA_FILE, TRAINING_DATA_FILE
 from crewai.utilities.crew_json_encoder import CrewJSONEncoder
 from crewai.utilities.evaluators.task_evaluator import TaskEvaluator
-<<<<<<< HEAD
 from crewai.utilities.file_handler import TaskOutputJsonHandler
-from crewai.utilities.formatter import aggregate_raw_outputs_from_task_outputs
-=======
 from crewai.utilities.formatter import (
     aggregate_raw_outputs_from_task_outputs,
-    aggregate_raw_outputs_from_tasks,
 )
->>>>>>> 39d6a9a6
 from crewai.utilities.training_handler import CrewTrainingHandler
 
 try:
@@ -401,11 +396,7 @@
         self._task_output_handler.reset()
         if inputs is not None:
             self._inputs = inputs
-            self._interpolate_inputs(inputs)
-<<<<<<< HEAD
-        # self._interpolate_inputs(inputs)
-=======
->>>>>>> 39d6a9a6
+            # self._interpolate_inputs(inputs)
         self._set_tasks_callbacks()
 
         i18n = I18N(prompt_file=self.prompt_file)
@@ -585,7 +576,6 @@
                     agent=role, task=task.description, status="started"
                 )
             if task.async_execution:
-<<<<<<< HEAD
                 context = aggregate_raw_outputs_from_task_outputs(task_outputs)
                 if agent_to_use:
                     future = task.execute_async(
@@ -600,24 +590,10 @@
                     )
 
             else:  # sync execution
-=======
-                context = (
-                    aggregate_raw_outputs_from_tasks(task.context)
-                    if task.context
-                    else aggregate_raw_outputs_from_task_outputs(task_outputs)
-                )
-                future = task.execute_async(
-                    agent=task.agent, context=context, tools=task.tools
-                )
-                futures.append((task, future))
-            else:
-                # Before executing a synchronous task, wait for all async tasks to complete
->>>>>>> 39d6a9a6
                 if futures:
                     task_outputs = self._process_async_tasks(futures)
                     futures.clear()
 
-<<<<<<< HEAD
                 context = aggregate_raw_outputs_from_task_outputs(task_outputs)
 
                 if agent_to_use:
@@ -684,13 +660,6 @@
         if self.process == Process.sequential:
             for task in self.tasks[start_index:]:
                 context = aggregate_raw_outputs_from_task_outputs(task_outputs)
-=======
-                context = (
-                    aggregate_raw_outputs_from_tasks(task.context)
-                    if task.context
-                    else aggregate_raw_outputs_from_task_outputs(task_outputs)
-                )
->>>>>>> 39d6a9a6
                 task_output = task.execute_sync(
                     agent=task.agent, context=context, tools=task.tools
                 )
@@ -769,7 +738,6 @@
             else stored_outputs[start_index].get("inputs", {})
         )
 
-<<<<<<< HEAD
         self._inputs = replay_inputs  # overriding
         if replay_inputs:
             self._interpolate_inputs(replay_inputs)
@@ -830,19 +798,6 @@
                     context += (
                         f"\nTask {task_index + 1} Output:\n{task_output.raw_output}"
                     )
-=======
-        # Important: There should only be one task output in the list
-        #            If there are more or 0, something went wrong.
-        if len(task_outputs) != 1:
-            raise ValueError(
-                "Something went wrong. Kickoff should return only one task output."
-            )
-
-        final_task_output = task_outputs[0]
-
-        final_string_output = final_task_output.raw
-        self._finish_execution(final_string_output)
->>>>>>> 39d6a9a6
 
         # Process any remaining async tasks
         if futures:
@@ -851,18 +806,8 @@
         # Calculate usage metrics
         token_usage = self.calculate_usage_metrics()
 
-<<<<<<< HEAD
         # Format and return the final output
         return self._format_output(task_outputs, token_usage)
-=======
-        return CrewOutput(
-            raw=final_task_output.raw,
-            pydantic=final_task_output.pydantic,
-            json_dict=final_task_output.json_dict,
-            tasks_output=[task.output for task in self.tasks if task.output],
-            token_usage=token_usage,
-        )
->>>>>>> 39d6a9a6
 
     def _load_stored_outputs(self) -> List[Dict]:
         try:
@@ -911,8 +856,7 @@
             )
             self.execution_logs = []
 
-    # TODO: @joao, Breaking change. Changed return type. Usage metrics is included in crewoutput
-    def _run_hierarchical_process(self) -> CrewOutput:
+    def _run_hierarchical_process(self) -> Tuple[CrewOutput, Dict[str, Any]]:
         """Creates and assigns a manager agent to make sure the crew completes the tasks."""
         i18n = I18N(prompt_file=self.prompt_file)
         if self.manager_agent is not None:
@@ -932,97 +876,17 @@
             )
             self.manager_agent = manager
 
-<<<<<<< HEAD
         return self._execute_tasks(self.tasks, manager)
 
         # final_string_output = aggregate_raw_outputs_from_task_outputs(task_outputs)
         # self._finish_execution(final_string_output)
-=======
-        task_outputs: List[TaskOutput] = []
-        futures: List[Tuple[Task, Future[TaskOutput]]] = []
-
-        # TODO: IF USER OVERRIDE THE CONTEXT, PASS THAT
-        for task in self.tasks:
-            self._logger.log("debug", f"Working Agent: {manager.role}")
-            self._logger.log("info", f"Starting Task: {task.description}")
-
-            if self.output_log_file:
-                self._file_handler.log(
-                    agent=manager.role, task=task.description, status="started"
-                )
-
-            if task.async_execution:
-                context = (
-                    aggregate_raw_outputs_from_tasks(task.context)
-                    if task.context
-                    else aggregate_raw_outputs_from_task_outputs(task_outputs)
-                )
-                future = task.execute_async(
-                    agent=manager, context=context, tools=manager.tools
-                )
-                futures.append((task, future))
-            else:
-                # Before executing a synchronous task, wait for all async tasks to complete
-                if futures:
-                    # Clear task_outputs before processing async tasks
-                    task_outputs = []
-                    for future_task, future in futures:
-                        task_output = future.result()
-                        task_outputs.append(task_output)
-                        self._process_task_result(future_task, task_output)
-
-                    # Clear the futures list after processing all async results
-                    futures.clear()
-
-                context = (
-                    aggregate_raw_outputs_from_tasks(task.context)
-                    if task.context
-                    else aggregate_raw_outputs_from_task_outputs(task_outputs)
-                )
-                task_output = task.execute_sync(
-                    agent=manager, context=context, tools=manager.tools
-                )
-                task_outputs = [task_output]
-                self._process_task_result(task, task_output)
-
-        # Process any remaining async results
-        if futures:
-            # Clear task_outputs before processing async tasks
-            task_outputs = []
-            for future_task, future in futures:
-                task_output = future.result()
-                task_outputs.append(task_output)
-                self._process_task_result(future_task, task_output)
-
-        # Important: There should only be one task output in the list
-        #            If there are more or 0, something went wrong.
-        if len(task_outputs) != 1:
-            raise ValueError(
-                "Something went wrong. Kickoff should return only one task output."
-            )
-
-        final_task_output = task_outputs[0]
-
-        final_string_output = final_task_output.raw
-        self._finish_execution(final_string_output)
->>>>>>> 39d6a9a6
 
         # token_usage = self.calculate_usage_metrics()
 
-<<<<<<< HEAD
         # return (
         #     self._format_output(task_outputs, token_usage),
         #     token_usage,
         # )
-=======
-        return CrewOutput(
-            raw=final_task_output.raw,
-            pydantic=final_task_output.pydantic,
-            json_dict=final_task_output.json_dict,
-            tasks_output=[task.output for task in self.tasks if task.output],
-            token_usage=token_usage,
-        )
->>>>>>> 39d6a9a6
 
     def copy(self):
         """Create a deep copy of the Crew."""
@@ -1074,7 +938,6 @@
         for agent in self.agents:
             agent.interpolate_inputs(inputs)
 
-<<<<<<< HEAD
     def _format_output(
         self, output: List[TaskOutput], token_usage: Optional[Dict[str, Any]]
     ) -> CrewOutput:
@@ -1087,8 +950,6 @@
             token_usage=token_usage,
         )
 
-=======
->>>>>>> 39d6a9a6
     def _finish_execution(self, final_string_output: str) -> None:
         if self.max_rpm:
             self._rpm_controller.stop_rpm_counter()
